--- conflicted
+++ resolved
@@ -1,7 +1,3 @@
-<<<<<<< HEAD
-안기영 kyagrd
-이상명 sangmyoung0
-=======
 박용성 JosephStalin0305
 안기영 kyagrd
->>>>>>> 86aac819
+이상명 sangmyoung0