--- conflicted
+++ resolved
@@ -1,9 +1,4 @@
-<<<<<<< HEAD
-안기영 kyagrd
-유지현 yoojihyeon
-=======
 김명헌 grapefruit2589
 박용성 JosephStalin0305
 안기영 kyagrd
-이상명 sangmyoung0
->>>>>>> bf9a2c6a
+유지현 yoojihyeon
