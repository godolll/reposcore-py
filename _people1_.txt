20210779 송하우 how-to-song
박용성 JosephStalin0305
안기영 kyagrd
김명헌 grapefruit2589
박용성 JosephStalin0305
안기영 kyagrd
<<<<<<< HEAD
이상명 sangmyoung0
정동우 jungdongu
김지혜 pogaem
=======
유지현 yoojihyeon
>>>>>>> 5edd91e6
<|MERGE_RESOLUTION|>--- conflicted
+++ resolved
@@ -4,10 +4,7 @@
 김명헌 grapefruit2589
 박용성 JosephStalin0305
 안기영 kyagrd
-<<<<<<< HEAD
 이상명 sangmyoung0
 정동우 jungdongu
 김지혜 pogaem
-=======
-유지현 yoojihyeon
->>>>>>> 5edd91e6
+유지현 yoojihyeon