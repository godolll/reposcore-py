<<<<<<< HEAD
김명헌 grapefruit2589
=======
박용성 JosephStalin0305
안기영 kyagrd
이상명 sangmyoung0
>>>>>>> 8152e657
<|MERGE_RESOLUTION|>--- conflicted
+++ resolved
@@ -1,7 +1,4 @@
-<<<<<<< HEAD
 김명헌 grapefruit2589
-=======
 박용성 JosephStalin0305
 안기영 kyagrd
-이상명 sangmyoung0
->>>>>>> 8152e657
+이상명 sangmyoung0