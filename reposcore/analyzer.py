--- conflicted
+++ resolved
@@ -74,7 +74,6 @@
                         if key in self.participants[author]:
                             self.participants[author][key] += 1
 
-<<<<<<< HEAD
              # 'link'가 없으면 False 처리
             link_header = response.headers.get('link', '')
             if 'rel="next"' in link_header:
@@ -94,12 +93,6 @@
                                         'per_page': per_page,
                                         'page': page
                                     })
-=======
-            if 'link' in response.headers and 'rel="next"' in response.headers['link']:
-                page += 1
-            else:
-                break
->>>>>>> 1fa2cece
 
         print("\n참여자별 활동 내역 (participants 딕셔너리):")
         for user, info in self.participants.items():
