#!/usr/bin/env python3

from typing import Dict, Optional

import matplotlib.pyplot as plt
import pandas as pd
import requests
from prettytable import PrettyTable

from .utils.retry_request import retry_request

class RepoAnalyzer:
    """Class to analyze repository participation for scoring"""

    def __init__(self, repo_path: str, token: Optional[str] = None):
        self.repo_path = repo_path
        self.participants: Dict = {}
        self.score_weights = {
            'PRs': 1,  # 이 부분은 merge된 PR의 PR 갯수, issues 갯수만 세기 위해 임시로 1로 변경
            'issues_created': 1,  # 향후 배점이 필요할 경우 PRs: 0.4, issues: 0.3으로 바꿔주세요.
            'issue_comments': 1
        }
<<<<<<< HEAD
        self._data_collected = True  # 기본값을 True로 설정
=======
        self.SESSION = requests.Session()
        self.SESSION.headers.update({'Authorization': token}) if token else None
>>>>>>> 9b95ad23

    def collect_PRs_and_issues(self) -> None:
        """
        하나의 API 호출로 GitHub 이슈 목록을 가져오고,
        pull_request 필드가 있으면 PR로, 없으면 issue로 간주.
        PR의 경우, 실제로 병합된 경우만 점수에 반영.
        """
        page = 1
        per_page = 100

        while True:
            url = f"https://api.github.com/repos/{self.repo_path}/issues"

<<<<<<< HEAD
            response = retry_request(url,
                                     max_retries=3,
                                     params={
                                         'state': 'all',
                                         'per_page': per_page,
                                         'page': page
                                     })
            if response.status_code == 403:
                print("⚠️ 요청 실패 (403): GitHub API rate limit에 도달했습니다.")
                print("🔑 토큰 없이 실행하면 1시간에 최대 60회 요청만 허용됩니다.")
                print("💡 해결법: --api-key 옵션으로 GitHub 개인 액세스 토큰을 설정해 주세요.")
                self._data_collected = False
                return
            elif response.status_code != 200:
=======
            response = retry_request(self.SESSION,
                                    url,
                                    max_retries=3,
                                    params={
                                        'state': 'all',
                                        'per_page': per_page,
                                        'page': page
                                    })
            if response.status_code != 200:
>>>>>>> 9b95ad23
                print(f"⚠️ GitHub API 요청 실패: {response.status_code}")
                self._data_collected = False
                return

            items = response.json()
            if not items:
                break

            for item in items:
                author = item.get('user', {}).get('login', 'Unknown')
                if author not in self.participants:
                    self.participants[author] = {
                        'p_enhancement': 0,
                        'p_bug': 0,
                        'p_documentation': 0,
                        'i_enhancement': 0,
                        'i_bug': 0,
                        'i_documentation': 0,
                    }

                labels = item.get('labels', [])
                label_names = [label.get('name', '') for label in labels if label.get('name')]

                if 'pull_request' in item:
                    merged_at = item.get('pull_request', {}).get('merged_at')
                    if merged_at:
                        for label in label_names:
                            key = f'p_{label}'
                            if key in self.participants[author]:
                                self.participants[author][key] += 1
                else:
                    for label in label_names:
                        key = f'i_{label}'
                        if key in self.participants[author]:
                            self.participants[author][key] += 1

            # 'link'가 없으면 False 처리
            link_header = response.headers.get('link', '')
            if 'rel="next"' in link_header:
                page += 1
            else:
                break

        if not self.participants:
            print("⚠️ 수집된 데이터가 없습니다. (참여자 없음)")
            print("📄 참여자는 없지만, 결과 파일은 생성됩니다.")
        else:
            print("\n참여자별 활동 내역 (participants 딕셔너리):")
            for user, info in self.participants.items():
                print(f"{user}: {info}")

    def calculate_scores(self) -> Dict:
        """Calculate participation scores for each contributor using the refactored formula"""
        scores = {}
<<<<<<< HEAD
        total_score_sum = 0

=======
>>>>>>> 9b95ad23
        for participant, activities in self.participants.items():
            p_f = activities.get('p_enhancement', 0)
            p_b = activities.get('p_bug', 0)
            p_d = activities.get('p_documentation', 0)
            p_fb = p_f + p_b

            i_f = activities.get('i_enhancement', 0)
            i_b = activities.get('i_bug', 0)
            i_d = activities.get('i_documentation', 0)
            i_fb = i_f + i_b

            p_valid = p_fb + min(p_d, 3 * p_fb)
            i_valid = min(i_fb + i_d, 4 * p_valid)

            p_fb_at = min(p_fb, p_valid)
            p_d_at = p_valid - p_fb

            i_fb_at = min(i_fb, i_valid)
            i_d_at = i_valid - i_fb_at

            S = 3 * p_fb_at + 2 * p_d_at + 2 * i_fb_at + 1 * i_d_at

            scores[participant] = {
                "feat/bug PR": 3 * p_fb_at,
                "document PR": 2 * p_d_at,
                "feat/bug issue": 2 * i_fb_at,
                "document issue": 1 * i_d_at,
                "total": S
            }

            total_score_sum += S

        # 참여율(rate) 계산 및 추가
        for participant in scores:
            total = scores[participant]["total"]
            rate = (total / total_score_sum) * 100 if total_score_sum > 0 else 0
            scores[participant]["rate"] = round(rate, 1)

        # 내림차순 정렬
        return dict(sorted(scores.items(), key=lambda x: x[1]["total"], reverse=True))

    def generate_table(self, scores: Dict, save_path) -> None:
        """Generate a table of participation scores"""
        df = pd.DataFrame.from_dict(scores, orient="index")
        df.to_csv(save_path)

    def generate_text(self, scores: Dict, save_path) -> None:
        """Generate a table of participation scores"""
        table = PrettyTable()
        table.field_names = ["name", "feat/bug PR", "document PR", "feat/bug issue", "document issue", "total", "rate"]
        for name, score in scores.items():
            table.add_row(
                [name,
                 score["feat/bug PR"],
                 score["document PR"],
                 score['feat/bug issue'],
                 score['document issue'],
                 score['total'],
                 f'{score["rate"]:.1f}%']
            )

        with open(save_path, 'w') as txt_file:
            txt_file.write(str(table))

    def generate_chart(self, scores: Dict, save_path: str = "results") -> None:
        """Generate a visualization of participation scores"""
        # scores 딕셔너리의 항목들을 점수를 기준으로 내림차순 정렬
        sorted_scores = sorted([(key, value.get('total', 0)) for (key, value) in scores.items()], key=lambda item: item[1], reverse=True)

        # 정렬된 결과에서 참여자와 점수를 분리
        participants, scores_sorted = zip(*sorted_scores) if sorted_scores else ([], [])

        num_participants = len(participants)
        height = max(3., num_participants * 0.2)

        plt.figure(figsize=(10, height))
        bars = plt.barh(participants, scores_sorted, height=0.5)

        plt.xlabel('Participation Score')
        plt.title('Repository Participation Scores')
        plt.gca().invert_yaxis()

        for bar in bars:
            plt.text(
                bar.get_width() + 0.2,
                bar.get_y() + bar.get_height(),
                f'{bar.get_width():.1f}',
                va='center',
                fontsize=9
            )

        plt.tight_layout(pad=2)
        plt.savefig(save_path)<|MERGE_RESOLUTION|>--- conflicted
+++ resolved
@@ -20,12 +20,12 @@
             'issues_created': 1,  # 향후 배점이 필요할 경우 PRs: 0.4, issues: 0.3으로 바꿔주세요.
             'issue_comments': 1
         }
-<<<<<<< HEAD
+
         self._data_collected = True  # 기본값을 True로 설정
-=======
+
         self.SESSION = requests.Session()
         self.SESSION.headers.update({'Authorization': token}) if token else None
->>>>>>> 9b95ad23
+
 
     def collect_PRs_and_issues(self) -> None:
         """
@@ -39,7 +39,7 @@
         while True:
             url = f"https://api.github.com/repos/{self.repo_path}/issues"
 
-<<<<<<< HEAD
+
             response = retry_request(url,
                                      max_retries=3,
                                      params={
@@ -54,17 +54,6 @@
                 self._data_collected = False
                 return
             elif response.status_code != 200:
-=======
-            response = retry_request(self.SESSION,
-                                    url,
-                                    max_retries=3,
-                                    params={
-                                        'state': 'all',
-                                        'per_page': per_page,
-                                        'page': page
-                                    })
-            if response.status_code != 200:
->>>>>>> 9b95ad23
                 print(f"⚠️ GitHub API 요청 실패: {response.status_code}")
                 self._data_collected = False
                 return
@@ -119,11 +108,9 @@
     def calculate_scores(self) -> Dict:
         """Calculate participation scores for each contributor using the refactored formula"""
         scores = {}
-<<<<<<< HEAD
+
         total_score_sum = 0
 
-=======
->>>>>>> 9b95ad23
         for participant, activities in self.participants.items():
             p_f = activities.get('p_enhancement', 0)
             p_b = activities.get('p_bug', 0)
