#!/usr/bin/env python3

import requests
import matplotlib.pyplot as plt
import pandas as pd
from typing import Dict

class RepoAnalyzer:
    """Class to analyze repository participation for scoring"""
    
    def __init__(self, repo_path: str):
        self.repo_path = repo_path
        self.participants: Dict = {}
        self.score_weights = {
            'PRs': 1,              #이 부분은 merge된 PR의 PR 갯수, issues 갯수만 세기 위해 임시로 1로 변경
            'issues_created': 1,   #향후 배점이 필요할 경우 PRs: 0.4, issues: 0.3으로 바꿔주세요.
        }
    
    def collect_PRs_and_issues(self) -> None:
        page = 1
        per_page = 100

        merged_pr_count = 0
        issues_count = 0

        while True:
            url = f"https://api.github.com/repos/{self.repo_path}/issues?state=all&page={page}&per_page={per_page}"
            response = requests.get(url)

            if response.status_code != 200:
                print(f"⚠️ GitHub API 요청 실패: {response.status_code}")
                return

            items = response.json()
            if not items:
                break

            for item in items:
                author = item.get("user", {}).get("login", "Unknown")
                if author not in self.participants:
                    self.participants[author] = {
                        "PRs": 0,
                        "issues_created": 0,
                    }

                if "pull_request" in item:
                    merged_at = item.get("pull_request", {}).get("merged_at")
                    if merged_at is not None:
                        self.participants[author]["PRs"] += 1
                        merged_pr_count += 1
                else:
                    self.participants[author]["issues_created"] += 1
                    issues_count += 1

            page += 1

        print(f"병합된 PR 총 개수: {merged_pr_count}")
        print(f"issues 총 개수: {issues_count}")

<<<<<<< HEAD
      
=======
>>>>>>> 8d34f81f

    def calculate_scores(self) -> Dict:
        """Calculate participation scores for each contributor"""
        scores = {}
        for participant, activities in self.participants.items():
            total_score = (
                activities.get('PRs', 0) * self.score_weights['PRs'] +
                activities.get('issues_created', 0) * self.score_weights['issues_created']
            )
            scores[participant] = total_score

        # participants 딕셔너리 출력
        print("\n참여자별 활동 내역 (participants 딕셔너리):")
        for user, info in self.participants.items():
            print(f"{user}: {info}")

        return scores


    def generate_table(self, scores: Dict, save_path: str = "results") -> None:
        """Generate a table of participation scores"""
        df = pd.DataFrame.from_dict(scores, orient='index', columns=['Score'])
        df.to_csv(save_path)

    def generate_chart(self, scores: Dict, save_path: str = "results") -> None:
        """Generate a visualization of participation scores"""
        plt.figure(figsize=(10, 6))
        plt.bar(scores.keys(), scores.values())
        plt.xticks(rotation=45)
        plt.ylabel('Participation Score')
        plt.title('Repository Participation Scores')
        plt.tight_layout()
        plt.savefig(save_path)
<|MERGE_RESOLUTION|>--- conflicted
+++ resolved
@@ -17,6 +17,13 @@
         }
     
     def collect_PRs_and_issues(self) -> None:
+        """
+        collect_PRs와 collect_issues의 기능을 통합한 함수.
+        GitHub 이슈 목록을 한 번에 가져온 뒤,
+        pull_request 필드로 PR 여부를 구분하고,
+        병합된 PR이면 PR 카운트로,
+        일반 이슈라면 이슈 카운트로 기록한다.
+        """
         page = 1
         per_page = 100
 
@@ -33,7 +40,7 @@
 
             items = response.json()
             if not items:
-                break
+                break  # 더 이상 가져올 이슈(또는 PR)가 없으면 종료
 
             for item in items:
                 author = item.get("user", {}).get("login", "Unknown")
@@ -52,15 +59,12 @@
                     self.participants[author]["issues_created"] += 1
                     issues_count += 1
 
+
             page += 1
 
         print(f"병합된 PR 총 개수: {merged_pr_count}")
         print(f"issues 총 개수: {issues_count}")
-
-<<<<<<< HEAD
       
-=======
->>>>>>> 8d34f81f
 
     def calculate_scores(self) -> Dict:
         """Calculate participation scores for each contributor"""
