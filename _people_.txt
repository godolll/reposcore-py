--- conflicted
+++ resolved
@@ -1,15 +1,5 @@
-<<<<<<< HEAD
-
 
 김효은 hyn033
-
-
 최주혜 weeksun02
-
-
 박성우 xhltkwk
-=======
-정하영 
-porvs
-=======
->>>>>>> 08577b64
+정하영 porvs
