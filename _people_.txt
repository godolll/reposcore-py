--- conflicted
+++ resolved
@@ -1,10 +1,10 @@
 main
-<<<<<<< HEAD
+ main
 김시은 sieunkirn
 
-=======
+
 서예린 syl0073
->>>>>>> 31a39046
+ main
 
 김효은 hyn033
 최주혜 weeksun02
@@ -12,7 +12,8 @@
 박성우 xhltkwk
 정하영 porvs
 이형주, 20222435 / git ID : Sinhyungju
-<<<<<<< HEAD
-=======
+ main
+
+
 main
->>>>>>> 31a39046
+ main