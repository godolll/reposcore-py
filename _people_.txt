<<<<<<< HEAD
김고운 godolll
=======
윤인효 INHYOYOON
김효은 hyn033  
최주혜 weeksun02  
박성우 xhltkwk  
정하영 porvs  
정근 jeonggeun1  
이형주, 20222435 / git ID : Sinhyungju  
서예린 syl0073  
정민성 jung0148  
정수련 jungsuryeon
>>>>>>> 17bf1fde
<|MERGE_RESOLUTION|>--- conflicted
+++ resolved
@@ -1,6 +1,5 @@
-<<<<<<< HEAD
+main
 김고운 godolll
-=======
 윤인효 INHYOYOON
 김효은 hyn033  
 최주혜 weeksun02  
@@ -11,4 +10,4 @@
 서예린 syl0073  
 정민성 jung0148  
 정수련 jungsuryeon
->>>>>>> 17bf1fde
+main