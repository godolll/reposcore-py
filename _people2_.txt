
오형환 ohhyeonghwan

이재혁 Jae-Hyuk-Lee
조상준 joon0447
정문경 moongyeong000
<<<<<<< HEAD
한성준 StaySober01
고우진 lavee1023
=======




한성준 StaySober01
>>>>>>> 3e4005d1
<|MERGE_RESOLUTION|>--- conflicted
+++ resolved
@@ -4,13 +4,14 @@
 이재혁 Jae-Hyuk-Lee
 조상준 joon0447
 정문경 moongyeong000
-<<<<<<< HEAD
+
 한성준 StaySober01
-고우진 lavee1023
-=======
+
+
 
 
 
 
 한성준 StaySober01
->>>>>>> 3e4005d1
+
+고우진 lavee1023