--- conflicted
+++ resolved
@@ -1,18 +1,18 @@
 
-<<<<<<< HEAD
+
 한상익 hansangik
-=======
+
 오형환 ohhyeonghwan
->>>>>>> 214be87d
+
 
 이재혁 Jae-Hyuk-Lee
 조상준 joon0447
 정문경 moongyeong000
-<<<<<<< HEAD
-=======
 
 
 
 
->>>>>>> 214be87d
+
+
+
 한성준 StaySober01
